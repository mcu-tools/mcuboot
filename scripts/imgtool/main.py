--- conflicted
+++ resolved
@@ -485,15 +485,11 @@
 @click.command(help='''Create a signed or unsigned image\n
                INFILE and OUTFILE are parsed as Intel HEX if the params have
                .hex extension, otherwise binary format is used''')
-<<<<<<< HEAD
-def sign(key, key_pswd, public_key_format, align, version, pad_sig, header_size,
-=======
 @click.option('--vid', default=None, required=False,
               help='Unique vendor identifier, format: (<raw_uuid>|<domain_name)>')
 @click.option('--cid', default=None, required=False,
               help='Unique image class identifier, format: (<raw_uuid>|<image_class_name>)')
 def sign(key, public_key_format, align, version, pad_sig, header_size,
->>>>>>> 78f87cf3
          pad_header, slot_size, pad, confirm, max_sectors, overwrite_only,
          endian, encrypt_keylen, encrypt, compression, infile, outfile,
          dependencies, load_addr, hex_addr, erased_val, save_enctlv,
