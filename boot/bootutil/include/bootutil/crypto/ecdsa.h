/*
 * SPDX-License-Identifier: Apache-2.0
 *
 * Copyright (c) 2023-2024 Arm Limited
 */

/*
 * This module provides a thin abstraction over some of the crypto
 * primitives to make it easier to swap out the used crypto library.
 *
 * At this point, the choices are: MCUBOOT_USE_TINYCRYPT, MCUBOOT_USE_CC310,
 * MCUBOOT_USE_MBED_TLS, MCUBOOT_USE_PSA_CRYPTO. Note that support for
 * MCUBOOT_USE_PSA_CRYPTO is still experimental and it might not support all
 * the crypto abstractions that MCUBOOT_USE_MBED_TLS supports. For this
 * reason, it's allowed to have both of them defined, and for crypto modules
 * that support both abstractions, the MCUBOOT_USE_PSA_CRYPTO will take
 * precedence.
 */

#ifndef __BOOTUTIL_CRYPTO_ECDSA_H_
#define __BOOTUTIL_CRYPTO_ECDSA_H_

#include <stdint.h>
#include "mcuboot_config/mcuboot_config.h"

#if defined(MCUBOOT_USE_PSA_CRYPTO) || defined(MCUBOOT_USE_MBED_TLS)
#define MCUBOOT_USE_PSA_OR_MBED_TLS
#endif /* MCUBOOT_USE_PSA_CRYPTO || MCUBOOT_USE_MBED_TLS */

#if defined(MCUBOOT_SIGN_EC384) && \
    !defined(MCUBOOT_USE_PSA_CRYPTO)
    #error "P384 requires PSA_CRYPTO to be defined"
#endif

#if (defined(MCUBOOT_USE_TINYCRYPT) + \
     defined(MCUBOOT_USE_CC310) + \
     defined(MCUBOOT_USE_PSA_OR_MBED_TLS)) != 1
    #error "One crypto backend must be defined: either CC310/TINYCRYPT/MBED_TLS/PSA_CRYPTO"
#endif

#if defined(MCUBOOT_USE_TINYCRYPT)
    #include <tinycrypt/ecc_dsa.h>
    #include <tinycrypt/constants.h>
#endif /* MCUBOOT_USE_TINYCRYPT */

#if defined(MCUBOOT_USE_CC310)
    #include <cc310_glue.h>
#endif /* MCUBOOT_USE_CC310 */

#if defined(MCUBOOT_USE_PSA_CRYPTO)
    #include <psa/crypto.h>
    #include <string.h>
#elif defined(MCUBOOT_USE_MBED_TLS)
    #include <mbedtls/ecdsa.h>
    /* Indicate to the caller that the verify function needs the raw ASN.1
     * signature, not a decoded one. */
    #define MCUBOOT_ECDSA_NEED_ASN1_SIG
#endif /* MCUBOOT_USE_MBED_TLS */

/*TODO: remove this after cypress port mbedtls to abstract crypto api */
#if defined(MCUBOOT_USE_CC310) || defined(MCUBOOT_USE_MBED_TLS)
#define NUM_ECC_BYTES (256 / 8)
#endif

/* Universal defines */
#define BOOTUTIL_CRYPTO_ECDSA_P256_HASH_SIZE (32)

#include "mbedtls/oid.h"
#include "mbedtls/asn1.h"
#include "bootutil/sign_key.h"
#include "common.h"

#ifdef __cplusplus
extern "C" {
#endif

#if (defined(MCUBOOT_USE_TINYCRYPT) || defined(MCUBOOT_USE_MBED_TLS) || \
     defined(MCUBOOT_USE_CC310)) && !defined(MCUBOOT_USE_PSA_CRYPTO)
/*
 * Declaring these like this adds NULL termination.
 */
static const uint8_t ec_pubkey_oid[] = MBEDTLS_OID_EC_ALG_UNRESTRICTED;
static const uint8_t ec_secp256r1_oid[] = MBEDTLS_OID_EC_GRP_SECP256R1;

/*
 * Parse a public key. Helper function.
 */
static int bootutil_import_key(uint8_t **cp, uint8_t *end)
{
    size_t len;
    mbedtls_asn1_buf alg;
    mbedtls_asn1_buf param;

    if (mbedtls_asn1_get_tag(cp, end, &len,
        MBEDTLS_ASN1_CONSTRUCTED | MBEDTLS_ASN1_SEQUENCE)) {
        return -1;
    }
    end = *cp + len;

    /* ECParameters (RFC5480) */
    if (mbedtls_asn1_get_alg(cp, end, &alg, &param)) {
        return -2;
    }
    /* id-ecPublicKey (RFC5480) */
<<<<<<< HEAD
    if (alg.len != sizeof(ec_pubkey_oid) - 1 ||
        memcmp(alg.p, ec_pubkey_oid, sizeof(ec_pubkey_oid) - 1)) {
        return -3;
    }
    /* namedCurve (RFC5480) */
    if (param.len != sizeof(ec_secp256r1_oid) - 1 ||
        memcmp(param.p, ec_secp256r1_oid, sizeof(ec_secp256r1_oid) - 1)) {
=======
    if (alg.ASN1_CONTEXT_MEMBER(len) != sizeof(ec_pubkey_oid) - 1 ||
        memcmp(alg.ASN1_CONTEXT_MEMBER(p), ec_pubkey_oid, sizeof(ec_pubkey_oid) - 1)) {
        return -3;
    }
    /* namedCurve (RFC5480) */
    if (param.ASN1_CONTEXT_MEMBER(len) != sizeof(ec_secp256r1_oid) - 1 ||
        memcmp(param.ASN1_CONTEXT_MEMBER(p), ec_secp256r1_oid, sizeof(ec_secp256r1_oid) - 1)) {
>>>>>>> 7ba0e552
        return -4;
    }
    /* ECPoint (RFC5480) */
    if (mbedtls_asn1_get_bitstring_null(cp, end, &len)) {
        return -6;
    }
    if (*cp + len != end) {
        return -7;
    }

    if (len != 2 * NUM_ECC_BYTES + 1) {
        return -8;
    }

    return 0;
}
#endif /* (MCUBOOT_USE_TINYCRYPT || MCUBOOT_USE_MBED_TLS || MCUBOOT_USE_CC310) && !MCUBOOT_USE_PSA_CRYPTO */

#if defined(MCUBOOT_USE_TINYCRYPT)
#ifndef MCUBOOT_ECDSA_NEED_ASN1_SIG
/*
 * cp points to ASN1 string containing an integer.
 * Verify the tag, and that the length is 32 bytes. Helper function.
 */
static int bootutil_read_bigint(uint8_t i[NUM_ECC_BYTES], uint8_t **cp, uint8_t *end)
{
    size_t len;

    if (mbedtls_asn1_get_tag(cp, end, &len, MBEDTLS_ASN1_INTEGER)) {
        return -3;
    }

    if (len >= NUM_ECC_BYTES) {
        memcpy(i, *cp + len - NUM_ECC_BYTES, NUM_ECC_BYTES);
    } else {
        memset(i, 0, NUM_ECC_BYTES - len);
        memcpy(i + NUM_ECC_BYTES - len, *cp, len);
    }
    *cp += len;
    return 0;
}

/*
 * Read in signature. Signature has r and s encoded as integers. Helper function.
 */
static int bootutil_decode_sig(uint8_t signature[NUM_ECC_BYTES * 2], uint8_t *cp, uint8_t *end)
{
    int rc;
    size_t len;

    rc = mbedtls_asn1_get_tag(&cp, end, &len,
                              MBEDTLS_ASN1_CONSTRUCTED | MBEDTLS_ASN1_SEQUENCE);
    if (rc) {
        return -1;
    }
    if (cp + len > end) {
        return -2;
    }

    rc = bootutil_read_bigint(signature, &cp, end);
    if (rc) {
        return -3;
    }
    rc = bootutil_read_bigint(signature + NUM_ECC_BYTES, &cp, end);
    if (rc) {
        return -4;
    }
    return 0;
}
#endif /* not MCUBOOT_ECDSA_NEED_ASN1_SIG */

typedef uintptr_t bootutil_ecdsa_context;
static inline void bootutil_ecdsa_init(bootutil_ecdsa_context *ctx)
{
    (void)ctx;
}

static inline void bootutil_ecdsa_drop(bootutil_ecdsa_context *ctx)
{
    (void)ctx;
}

static inline int bootutil_ecdsa_verify(bootutil_ecdsa_context *ctx,
                                        uint8_t *pk, size_t pk_len,
                                        uint8_t *hash, size_t hash_len,
                                        uint8_t *sig, size_t sig_len)
{
    int rc;
    (void)ctx;
    (void)pk_len;
    (void)sig_len;
    (void)hash_len;

    uint8_t signature[2 * NUM_ECC_BYTES];
    rc = bootutil_decode_sig(signature, sig, sig + sig_len);
    if (rc) {
        return -1;
    }

    /* Only support uncompressed keys. */
    if (pk[0] != 0x04) {
        return -1;
    }
    pk++;

    rc = uECC_verify(pk, hash, BOOTUTIL_CRYPTO_ECDSA_P256_HASH_SIZE, signature, uECC_secp256r1());
    if (rc != TC_CRYPTO_SUCCESS) {
        return -1;
    }
    return 0;
}

static inline int bootutil_ecdsa_parse_public_key(bootutil_ecdsa_context *ctx,
                                                  uint8_t **cp,uint8_t *end)
{
    (void)ctx;
    return bootutil_import_key(cp, end);
}
#endif /* MCUBOOT_USE_TINYCRYPT */

#if defined(MCUBOOT_USE_CC310)
typedef uintptr_t bootutil_ecdsa_context;
static inline void bootutil_ecdsa_init(bootutil_ecdsa_context *ctx)
{
    (void)ctx;
}

static inline void bootutil_ecdsa_drop(bootutil_ecdsa_context *ctx)
{
    (void)ctx;
}

static inline int bootutil_ecdsa_verify(bootutil_ecdsa_context *ctx,
                                        uint8_t *pk, size_t pk_len,
                                        uint8_t *hash, size_t hash_len,
                                        uint8_t *sig, size_t sig_len)
{
    (void)ctx;
    (void)pk_len;
    (void)sig_len;
    (void)hash_len;

    /* Only support uncompressed keys. */
    if (pk[0] != 0x04) {
        return -1;
    }
    pk++;

    return cc310_ecdsa_verify_secp256r1(hash, pk, sig, BOOTUTIL_CRYPTO_ECDSA_P256_HASH_SIZE);
}

static inline int bootutil_ecdsa_parse_public_key(bootutil_ecdsa_context *ctx,
                                                  uint8_t **cp,uint8_t *end)
{
    (void)ctx;
    return bootutil_import_key(cp, end);
}
#endif /* MCUBOOT_USE_CC310 */

#if defined(MCUBOOT_USE_PSA_CRYPTO)
typedef struct {
    psa_key_id_t key_id;
    size_t curve_byte_count;
    psa_algorithm_t required_algorithm;
} bootutil_ecdsa_context;

/* ECDSA public key with format specified in RFC5280 et al. in ASN.1 syntax
 *
 * SEQUENCE {
 *    SEQUENCE {
 *        OBJECT idEcPublicKey
 *        OBJECT namedCurve
 *    }
 *    BIT STRING publicKey
 * }
 *
 * ECDSA signature format specified in RFC3279 et al. in ASN.1 syntax
 *
 * SEQUENCE  {
 *    INTEGER r
 *    INTEGER s
 * }
 *
 */

/* Offset in bytes from the start of the encoding to the length field
 * of the innermost SEQUENCE in the ECDSA public key
 */
#define PUB_KEY_LEN_OFF (3)

/* Offset in bytes from the start of the publicKey encoding of the BIT STRING */
#define PUB_KEY_VAL_OFF (3)

/* Computes the pointer to the idEcPublicKey OID from the base of the encoding */
#define PUB_KEY_OID_OFFSET(p) (*p + PUB_KEY_LEN_OFF+1)

/* Computes the pointer to the namedCurve OID from the base of the encoding */
#define CURVE_TYPE_OID_OFFSET(p) PUB_KEY_OID_OFFSET(p) + sizeof(IdEcPublicKey)

/* This helper function gets a pointer to the bitstring associated to the publicKey
 * as encoded per RFC 5280. This function assumes that the public key encoding is not
 * bigger than 127 bytes (i.e. usually up until 384 bit curves)
 *
 * \param[in,out] p    Double pointer to a buffer containing the RFC 5280 of the ECDSA public key.
 *                     On output, the pointer is updated to point to the start of the public key
 *                     in BIT STRING form.
 * \param[out]    size Pointer to a buffer containing the size of the public key extracted
 *
 */
static inline void get_public_key_from_rfc5280_encoding(uint8_t **p, size_t *size)
{
    uint8_t *key_start = (*p) + (PUB_KEY_LEN_OFF + 1 + (*p)[PUB_KEY_LEN_OFF] + PUB_KEY_VAL_OFF);
    *p = key_start;
    *size = key_start[-2]-1; /* -2 from PUB_KEY_VAL_OFF to get the length, -1 to remove the ASN.1 padding byte count */
}

/* This helper function parses a signature as specified in RFC3279 into a pair
 * (r,s) of contiguous bytes
 *
 * \param[in]  sig               Pointer to a buffer containing the encoded signature
 * \param[in] num_of_curve_bytes The required number of bytes for r and s
 * \param[out] r_s_pair          Buffer containing the (r,s) pair extracted. It's caller
 *                               responsibility to ensure the buffer is big enough to
 *                               hold the parsed (r,s) pair.
 */
static void parse_signature_from_rfc5480_encoding(const uint8_t *sig,
                                                  size_t num_of_curve_bytes,
                                                  uint8_t *r_s_pair)
{
    const uint8_t *sig_ptr = NULL;

    /* r or s can be greater than the expected size by one, due to the way
     * ASN.1 encodes signed integers. If either r or s starts with a bit 1,
     * a zero byte will be added in front of the encoding
     */

    /* sig[0] == 0x30, sig[1] == <length>, sig[2] == 0x02 */

    /* Move r in place */
    size_t r_len = sig[3];
    sig_ptr = &sig[4];
    if (r_len >= num_of_curve_bytes) {
        sig_ptr = sig_ptr + r_len - num_of_curve_bytes;
        memcpy(&r_s_pair[0], sig_ptr, num_of_curve_bytes);
        if(r_len % 2) {
            r_len--;
        }
    } else {
        /* For encodings that reduce the size of r or s in case of zeros */
        memcpy(&r_s_pair[num_of_curve_bytes - r_len], sig_ptr, r_len);
    }

    /* Move s in place */
    size_t s_len = sig_ptr[r_len+1]; /*  + 1 to skip SEQUENCE */
    sig_ptr  = &sig_ptr[r_len+2];
    if (s_len >= num_of_curve_bytes) {
        sig_ptr = sig_ptr + s_len - num_of_curve_bytes;
        memcpy(&r_s_pair[num_of_curve_bytes], sig_ptr, num_of_curve_bytes);
    } else {
        /* For encodings that reduce the size of r or s in case of zeros */
        memcpy(&r_s_pair[2*num_of_curve_bytes - s_len], sig_ptr, s_len);
    }
}

// OID id-ecPublicKey 1.2.840.10045.2.1.
static const uint8_t IdEcPublicKey[] = {0x06, 0x07, 0x2a, 0x86, 0x48, 0xce, 0x3d, 0x02, 0x01};
#if defined(MCUBOOT_SIGN_EC256)
// OID secp256r1 1.2.840.10045.3.1.7.
static const uint8_t Secp256r1[] = {0x06, 0x08, 0x2a, 0x86, 0x48, 0xce, 0x3d, 0x03, 0x01, 0x07};
#endif /* MCUBOOT_SIGN_EC256 */
#if defined(MCUBOOT_SIGN_EC384)
// OID secp384r1 1.3.132.0.34
static const uint8_t Secp384r1[] = {0x06, 0x05, 0x2b, 0x81, 0x04, 0x00, 0x22};
#endif /* MCUBOOT_SIGN_EC384 */

static inline void bootutil_ecdsa_init(bootutil_ecdsa_context *ctx)
{
#if !defined(MCUBOOT_BUILTIN_KEY)
    ctx->key_id = PSA_KEY_ID_NULL;
    ctx->curve_byte_count = 0;
    ctx->required_algorithm = 0;

#else /* !MCUBOOT_BUILTIN_KEY */
    /* The incoming key ID is equal to the image index. The key ID value must be
     * shifted (by one in this case) because zero is reserved (PSA_KEY_ID_NULL)
     * and considered invalid.
     */
    ctx->key_id++; /* Make sure it is not equal to 0. */
#if defined(MCUBOOT_SIGN_EC256)
    ctx->curve_byte_count = 32;
    ctx->required_algorithm = PSA_ALG_SHA_256;
#endif /* MCUBOOT_SIGN_EC256 */
#if defined(MCUBOOT_SIGN_EC384)
    ctx->curve_byte_count = 48;
    ctx->required_algorithm = PSA_ALG_SHA_384;
#endif /* MCUBOOT_SIGN_EC384 */
#endif /* !MCUBOOT_BUILTIN_KEY */
}

static inline void bootutil_ecdsa_drop(bootutil_ecdsa_context *ctx)
{
    if (ctx->key_id != PSA_KEY_ID_NULL) {
        (void)psa_destroy_key(ctx->key_id);
    }
}

#if !defined(MCUBOOT_BUILTIN_KEY)
/*
 * Parse a ECDSA public key with format specified in RFC5280 et al.
 *
 * OID for icEcPublicKey is 1.2.840.10045.2.1
 * OIDs for supported curves are as follows:
 *     secp256r1 (prime256v1): 1.2.840.10045.3.1.7
 *     secp384r1: 1.3.132.0.34
 */
static int bootutil_ecdsa_parse_public_key(bootutil_ecdsa_context *ctx,
                                           uint8_t **cp, uint8_t *end)
{
    psa_key_attributes_t key_attributes = psa_key_attributes_init();
    size_t key_size;
    (void)end;

    /* public key oid is valid */
    if (memcmp(PUB_KEY_OID_OFFSET(cp), IdEcPublicKey, sizeof(IdEcPublicKey))) {
        return (int)PSA_ERROR_INVALID_ARGUMENT;
    }

#if defined(MCUBOOT_SIGN_EC256)
    if (!memcmp(CURVE_TYPE_OID_OFFSET(cp), Secp256r1, sizeof(Secp256r1))) {
        ctx->curve_byte_count = 32;
        ctx->required_algorithm = PSA_ALG_SHA_256;
    } else
#endif /* MCUBOOT_SIGN_EC256 */
#if defined(MCUBOOT_SIGN_EC384)
    if (!memcmp(CURVE_TYPE_OID_OFFSET(cp), Secp384r1, sizeof(Secp384r1))) {
        ctx->curve_byte_count = 48;
        ctx->required_algorithm = PSA_ALG_SHA_384;
    } else
#endif /* MCUBOOT_SIGN_EC384 */
    {
        return (int)PSA_ERROR_INVALID_ARGUMENT;
    }

    get_public_key_from_rfc5280_encoding(cp, &key_size);
    /* Set attributes and import key */
    psa_set_key_usage_flags(&key_attributes, PSA_KEY_USAGE_VERIFY_HASH);
    psa_set_key_algorithm(&key_attributes, PSA_ALG_ECDSA(ctx->required_algorithm));
    psa_set_key_type(&key_attributes, PSA_KEY_TYPE_ECC_PUBLIC_KEY(PSA_ECC_FAMILY_SECP_R1));

    return (int)psa_import_key(&key_attributes, *cp, key_size, &ctx->key_id);
}
#endif /* !MCUBOOT_BUILTIN_KEY */

/* Verify the signature against the provided hash. The signature gets parsed from
 * the encoding first, then PSA Crypto has a dedicated API for ECDSA verification
 */
static inline int bootutil_ecdsa_verify(bootutil_ecdsa_context *ctx,
                                        uint8_t *pk, size_t pk_len,
                                        uint8_t *hash, size_t hlen,
                                        uint8_t *sig, size_t slen)
{
    (void)pk;
    (void)pk_len;
    (void)slen;

    uint8_t reformatted_signature[96] = {0}; /* Enough for P-384 signature sizes */
    parse_signature_from_rfc5480_encoding(sig, ctx->curve_byte_count,reformatted_signature);

    return (int) psa_verify_hash(ctx->key_id, PSA_ALG_ECDSA(ctx->required_algorithm),
                                 hash, hlen, reformatted_signature, 2*ctx->curve_byte_count);
}
#elif defined(MCUBOOT_USE_MBED_TLS)

typedef mbedtls_ecdsa_context bootutil_ecdsa_context;
static inline void bootutil_ecdsa_init(bootutil_ecdsa_context *ctx)
{
    mbedtls_ecdsa_init(ctx);
}

static inline void bootutil_ecdsa_drop(bootutil_ecdsa_context *ctx)
{
    mbedtls_ecdsa_free(ctx);
}

#ifdef CY_MBEDTLS_HW_ACCELERATION
/*
 * Parse the public key used for signing.
 */
static int bootutil_parse_eckey(bootutil_ecdsa_context *ctx, uint8_t **p, uint8_t *end)
{
    size_t len;
    mbedtls_asn1_buf alg;
    mbedtls_asn1_buf param;

    if (mbedtls_asn1_get_tag(p, end, &len,
        MBEDTLS_ASN1_CONSTRUCTED | MBEDTLS_ASN1_SEQUENCE)) {
        return -1;
    }
    end = *p + len;

    if (mbedtls_asn1_get_alg(p, end, &alg, &param)) {
        return -2;
    }
    if (alg.ASN1_CONTEXT_MEMBER(len) != sizeof(ec_pubkey_oid) - 1 ||
      memcmp(alg.ASN1_CONTEXT_MEMBER(p), ec_pubkey_oid, sizeof(ec_pubkey_oid) - 1)) {
        return -3;
    }
    if (param.ASN1_CONTEXT_MEMBER(len) != sizeof(ec_secp256r1_oid) - 1||
      memcmp(param.ASN1_CONTEXT_MEMBER(p), ec_secp256r1_oid, sizeof(ec_secp256r1_oid) - 1)) {
        return -4;
    }

    if (mbedtls_ecp_group_load(&ctx->grp, MBEDTLS_ECP_DP_SECP256R1)) {
        return -5;
    }

    if (mbedtls_asn1_get_bitstring_null(p, end, &len)) {
        return -6;
    }
    if (*p + len != end) {
        return -7;
    }

    if (mbedtls_ecp_point_read_binary(&ctx->grp, &ctx->Q, *p, end - *p)) {
        return -8;
    }

    if (mbedtls_ecp_check_pubkey(&ctx->grp, &ctx->Q)) {
        return -9;
    }
    return 0;
}

static inline int bootutil_ecdsa_verify(bootutil_ecdsa_context *ctx,
                                        uint8_t *pk, size_t pk_len,
                                        uint8_t *hash, size_t hash_len,
                                        uint8_t *sig, size_t sig_len)
{
    (void)pk;
    (void)pk_len;

    /*
     * This is simplified, as the hash length is also 32 bytes.
     */
    while (sig[sig_len - 1] == '\0') {
        sig_len--;
    }
    return mbedtls_ecdsa_read_signature(&ctx, hash, hash_len, sig, sig_len);
}

#else /* CY_MBEDTLS_HW_ACCELERATION */

static inline int bootutil_ecdsa_verify(bootutil_ecdsa_context *ctx,
                                        uint8_t *pk, size_t pk_len,
                                        uint8_t *hash, size_t hash_len,
                                        uint8_t *sig, size_t sig_len)
{
    int rc;

    (void)sig;
    (void)hash;
    (void)hash_len;

    rc = mbedtls_ecp_group_load(&ctx->MBEDTLS_CONTEXT_MEMBER(grp), MBEDTLS_ECP_DP_SECP256R1);
    if (rc) {
        return -1;
    }

    rc = mbedtls_ecp_point_read_binary(&ctx->MBEDTLS_CONTEXT_MEMBER(grp), &ctx->MBEDTLS_CONTEXT_MEMBER(Q), pk, pk_len);
    if (rc) {
        return -1;
    }

    rc = mbedtls_ecp_check_pubkey(&ctx->MBEDTLS_CONTEXT_MEMBER(grp), &ctx->MBEDTLS_CONTEXT_MEMBER(Q));
    if (rc) {
        return -1;
    }

    rc = mbedtls_ecdsa_read_signature(ctx, hash, BOOTUTIL_CRYPTO_ECDSA_P256_HASH_SIZE,
                                      sig, sig_len);
    if (rc) {
        return -1;
    }

    return 0;
}

#endif /* CY_MBEDTLS_HW_ACCELERATION */

static inline int bootutil_ecdsa_parse_public_key(bootutil_ecdsa_context *ctx,
                                                  uint8_t **cp,uint8_t *end)
{
    int rc;
#ifdef CY_MBEDTLS_HW_ACCELERATION
    rc = bootutil_parse_eckey(&ctx, cp, end);
#else
    (void)ctx;
    rc = bootutil_import_key(cp, end);
#endif
    return rc;
}

#endif /* MCUBOOT_USE_MBED_TLS */

#ifdef __cplusplus
}
#endif

#endif /* __BOOTUTIL_CRYPTO_ECDSA_H_ */<|MERGE_RESOLUTION|>--- conflicted
+++ resolved
@@ -102,15 +102,7 @@
         return -2;
     }
     /* id-ecPublicKey (RFC5480) */
-<<<<<<< HEAD
-    if (alg.len != sizeof(ec_pubkey_oid) - 1 ||
-        memcmp(alg.p, ec_pubkey_oid, sizeof(ec_pubkey_oid) - 1)) {
-        return -3;
-    }
-    /* namedCurve (RFC5480) */
-    if (param.len != sizeof(ec_secp256r1_oid) - 1 ||
-        memcmp(param.p, ec_secp256r1_oid, sizeof(ec_secp256r1_oid) - 1)) {
-=======
+
     if (alg.ASN1_CONTEXT_MEMBER(len) != sizeof(ec_pubkey_oid) - 1 ||
         memcmp(alg.ASN1_CONTEXT_MEMBER(p), ec_pubkey_oid, sizeof(ec_pubkey_oid) - 1)) {
         return -3;
@@ -118,7 +110,6 @@
     /* namedCurve (RFC5480) */
     if (param.ASN1_CONTEXT_MEMBER(len) != sizeof(ec_secp256r1_oid) - 1 ||
         memcmp(param.ASN1_CONTEXT_MEMBER(p), ec_secp256r1_oid, sizeof(ec_secp256r1_oid) - 1)) {
->>>>>>> 7ba0e552
         return -4;
     }
     /* ECPoint (RFC5480) */
