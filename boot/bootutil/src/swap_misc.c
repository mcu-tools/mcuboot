--- conflicted
+++ resolved
@@ -185,14 +185,7 @@
 
     return rc;
 }
-<<<<<<< HEAD
-#endif /* defined(MCUBOOT_SWAP_USING_SCRATCH) || defined(MCUBOOT_SWAP_USING_MOVE) */
-
-#if defined(MCUBOOT_SWAP_USING_SCRATCH) || defined(MCUBOOT_SWAP_USING_MOVE) || \
-        defined(MCUBOOT_SWAP_USING_STATUS)
-=======
 #endif /* !MCUBOOT_SWAP_USING_STATUS */
->>>>>>> 13f79ed6
 
 int
 swap_set_copy_done(uint8_t image_index)
@@ -239,9 +232,4 @@
     return rc;
 }
 
-<<<<<<< HEAD
-
-#endif /* defined(MCUBOOT_SWAP_USING_SCRATCH) || defined(MCUBOOT_SWAP_USING_MOVE) || defined(MCUBOOT_SWAP_USING_STATUS) */
-=======
-#endif /* defined(MCUBOOT_SWAP_USING_SCRATCH) || defined(MCUBOOT_SWAP_USING_MOVE) */
->>>>>>> 13f79ed6
+#endif /* defined(MCUBOOT_SWAP_USING_SCRATCH) || defined(MCUBOOT_SWAP_USING_MOVE) */