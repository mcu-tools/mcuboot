--- conflicted
+++ resolved
@@ -241,10 +241,6 @@
     } else if (flash_area == FLASH_AREA_IMAGE_SCRATCH) {
         out_sectors = state->scratch.sectors;
         out_num_sectors = &state->scratch.num_sectors;
-#elif MCUBOOT_SWAP_USING_STATUS
-    } else if (flash_area == FLASH_AREA_IMAGE_SWAP_STATUS) {
-        out_sectors = state->status.sectors;
-        out_num_sectors = &state->status.num_sectors;
 #endif
 #if MCUBOOT_SWAP_USING_STATUS
     } else if (flash_area == FLASH_AREA_IMAGE_SWAP_STATUS) {
@@ -336,10 +332,6 @@
 }
 
 #ifndef MCUBOOT_SWAP_USING_STATUS
-<<<<<<< HEAD
-
-=======
->>>>>>> 13f79ed6
 /**
  * Writes the supplied boot status to the flash file system.  The boot status
  * contains the current state of an in-progress image copy operation.
@@ -407,8 +399,6 @@
 #endif /* MCUBOOT_SWAP_USING_STATUS */
 
 #endif /* !MCUBOOT_DIRECT_XIP */
-
-#endif /* MCUBOOT_SWAP_USING_STATUS */
 
 /*
  * Validate image hash/signature and optionally the security counter in a slot.
@@ -1780,11 +1770,7 @@
     TARGET_STATIC boot_sector_t scratch_sectors[BOOT_MAX_IMG_SECTORS];
 #endif
 #if MCUBOOT_SWAP_USING_STATUS
-<<<<<<< HEAD
-    TARGET_STATIC boot_sector_t status_sectors[BOOT_MAX_IMG_SECTORS];
-=======
     TARGET_STATIC boot_sector_t status_sectors[BOOT_MAX_SWAP_STATUS_SECTORS];
->>>>>>> 13f79ed6
 #endif
 
     memset(state, 0, sizeof(struct boot_loader_state));
