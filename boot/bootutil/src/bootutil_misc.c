/*
 * SPDX-License-Identifier: Apache-2.0
 *
 * Copyright (c) 2017-2019 Linaro LTD
 * Copyright (c) 2016-2019 JUUL Labs
 * Copyright (c) 2019-2020 Arm Limited
 *
 * Original license:
 *
 * Licensed to the Apache Software Foundation (ASF) under one
 * or more contributor license agreements.  See the NOTICE file
 * distributed with this work for additional information
 * regarding copyright ownership.  The ASF licenses this file
 * to you under the Apache License, Version 2.0 (the
 * "License"); you may not use this file except in compliance
 * with the License.  You may obtain a copy of the License at
 *
 *  http://www.apache.org/licenses/LICENSE-2.0
 *
 * Unless required by applicable law or agreed to in writing,
 * software distributed under the License is distributed on an
 * "AS IS" BASIS, WITHOUT WARRANTIES OR CONDITIONS OF ANY
 * KIND, either express or implied.  See the License for the
 * specific language governing permissions and limitations
 * under the License.
 */

#include <string.h>
#include <inttypes.h>
#include <stddef.h>

#include "sysflash/sysflash.h"
#include "flash_map_backend/flash_map_backend.h"

#include "bootutil/image.h"
#include "bootutil/bootutil.h"
#include "bootutil_priv.h"
#include "bootutil/bootutil_log.h"
#include "bootutil/fault_injection_hardening.h"
#ifdef MCUBOOT_ENC_IMAGES
#include "bootutil/enc_key.h"
#endif

#ifdef MCUBOOT_SWAP_USING_STATUS
#include "swap_status.h"
#endif

#include "mcuboot_config/mcuboot_config.h"

MCUBOOT_LOG_MODULE_DECLARE(mcuboot);

/* Currently only used by imgmgr */
int boot_current_slot;

extern const uint32_t boot_img_magic[];

#define BOOT_MAGIC_ARR_SZ \
    (sizeof boot_img_magic / sizeof boot_img_magic[0])

/**
 * @brief Determine if the data at two memory addresses is equal
 *
 * @param s1    The first  memory region to compare.
 * @param s2    The second memory region to compare.
 * @param n     The amount of bytes to compare.
 *
 * @note        This function does not comply with the specification of memcmp,
 *              so should not be considered a drop-in replacement. It has no
 *              constant time execution. The point is to make sure that all the
 *              bytes are compared and detect if loop was abused and some cycles
 *              was skipped due to fault injection.
 *
 * @return      FIH_SUCCESS if memory regions are equal, otherwise FIH_FAILURE
 */
#ifdef MCUBOOT_FIH_PROFILE_OFF
inline
fih_int boot_fih_memequal(const void *s1, const void *s2, size_t n)
{
    return memcmp(s1, s2, n);
}
#else
fih_int boot_fih_memequal(const void *s1, const void *s2, size_t n)
{
    size_t i;
    uint8_t *s1_p = (uint8_t*) s1;
    uint8_t *s2_p = (uint8_t*) s2;
    fih_int ret = FIH_FAILURE;

    for (i = 0; i < n; i++) {
        if (s1_p[i] != s2_p[i]) {
            goto out;
        }
    }
    if (i == n) {
        ret = FIH_SUCCESS;
    }

out:
    FIH_RET(ret);
}
#endif

<<<<<<< HEAD
#ifndef MCUBOOT_SWAP_USING_STATUS

static int
boot_magic_decode(const uint32_t *magic)
{
    if (memcmp(magic, boot_img_magic, BOOT_MAGIC_SZ) == 0) {
        return BOOT_MAGIC_GOOD;
    }
    return BOOT_MAGIC_BAD;
}

static int
boot_flag_decode(uint8_t flag)
{
    if (flag != BOOT_FLAG_SET) {
        return BOOT_FLAG_BAD;
    }
    return BOOT_FLAG_SET;
}
#endif /* not defined MCUBOOT_SWAP_USING_STATUS */
/**
 * Determines if a status source table is satisfied by the specified magic
 * code.
 *
 * @param tbl_val               A magic field from a status source table.
 * @param val                   The magic value in a trailer, encoded as a
 *                                  BOOT_MAGIC_[...].
 *
 * @return                      1 if the two values are compatible;
 *                              0 otherwise.
 */
int
boot_magic_compatible_check(uint8_t tbl_val, uint8_t val)
{
    switch (tbl_val) {
    case BOOT_MAGIC_ANY:
        return 1;

    case BOOT_MAGIC_NOTGOOD:
        return val != BOOT_MAGIC_GOOD;

    default:
        return tbl_val == val;
    }
}

=======
>>>>>>> 13f79ed6
uint32_t
boot_status_sz(uint32_t min_write_sz)
{
    return /* state for all sectors */
           BOOT_STATUS_MAX_ENTRIES * BOOT_STATUS_STATE_COUNT * min_write_sz;
}

uint32_t
boot_trailer_sz(uint32_t min_write_sz)
{
    return /* state for all sectors */
           boot_status_sz(min_write_sz)           +
#ifdef MCUBOOT_ENC_IMAGES
           /* encryption keys */
#  if MCUBOOT_SWAP_SAVE_ENCTLV
           BOOT_ENC_TLV_ALIGN_SIZE * 2            +
#  else
           BOOT_ENC_KEY_SIZE * 2                  +
#  endif
#endif
           /* swap_type + copy_done + image_ok + swap_size */
           BOOT_MAX_ALIGN * 4                     +
           BOOT_MAGIC_SZ;
}

int
boot_status_entries(int image_index, const struct flash_area *fap)
{
#if MCUBOOT_SWAP_USING_SCRATCH
    if (fap->fa_id == FLASH_AREA_IMAGE_SCRATCH) {
        return BOOT_STATUS_STATE_COUNT;
    } else
#endif
    if (fap->fa_id == FLASH_AREA_IMAGE_PRIMARY(image_index) ||
               fap->fa_id == FLASH_AREA_IMAGE_SECONDARY(image_index)) {
        return BOOT_STATUS_STATE_COUNT * BOOT_STATUS_MAX_ENTRIES;
    }
    return -1;
}

#ifndef MCUBOOT_SWAP_USING_STATUS
uint32_t
boot_status_off(const struct flash_area *fap)
{
    uint32_t off_from_end;
    uint8_t elem_sz;

    elem_sz = flash_area_align(fap);

    off_from_end = boot_trailer_sz(elem_sz);

    assert(off_from_end <= fap->fa_size);
    return fap->fa_size - off_from_end;
}
#endif

static inline uint32_t
boot_magic_off(const struct flash_area *fap)
{
    return fap->fa_size - BOOT_MAGIC_SZ;
}

#ifndef MCUBOOT_SWAP_USING_STATUS

static inline uint32_t
boot_image_ok_off(const struct flash_area *fap)
{
    return boot_magic_off(fap) - BOOT_MAX_ALIGN;
}

static inline uint32_t
boot_copy_done_off(const struct flash_area *fap)
{
    return boot_image_ok_off(fap) - BOOT_MAX_ALIGN;
}

static inline uint32_t
boot_swap_size_off(const struct flash_area *fap)
{
    return boot_swap_info_off(fap) - BOOT_MAX_ALIGN;
}
<<<<<<< HEAD
#endif
=======
#endif /* !MCUBOOT_SWAP_USING_STATUS */
>>>>>>> 13f79ed6

#ifdef MCUBOOT_ENC_IMAGES
static inline uint32_t
boot_enc_key_off(const struct flash_area *fap, uint8_t slot)
{
#if MCUBOOT_SWAP_SAVE_ENCTLV
    return boot_swap_size_off(fap) - ((slot + 1) *
            ((((BOOT_ENC_TLV_SIZE - 1) / BOOT_MAX_ALIGN) + 1) * BOOT_MAX_ALIGN));
#else
    return boot_swap_size_off(fap) - ((slot + 1) * BOOT_ENC_KEY_SIZE);
#endif
}
#endif

<<<<<<< HEAD
bool bootutil_buffer_is_erased(const struct flash_area *area,
                               const void *buffer, size_t len)
{
    size_t i;
    uint8_t *u8b;
    uint8_t erased_val;

    if (buffer == NULL || len == 0) {
        return false;
    }

    erased_val = flash_area_erased_val(area);
    for (i = 0, u8b = (uint8_t *)buffer; i < len; i++) {
        if (u8b[i] != erased_val) {
            return false;
        }
    }

    return true;
}

#ifndef MCUBOOT_SWAP_USING_STATUS
int
boot_read_swap_state(const struct flash_area *fap,
                     struct boot_swap_state *state)
{
    uint32_t magic[BOOT_MAGIC_ARR_SZ];
    uint32_t off;
    uint8_t swap_info;
    int rc;

    off = boot_magic_off(fap);
    rc = flash_area_read(fap, off, magic, BOOT_MAGIC_SZ);
    if (rc < 0) {
        return BOOT_EFLASH;
    }
    if (bootutil_buffer_is_erased(fap, magic, BOOT_MAGIC_SZ)) {
        state->magic = BOOT_MAGIC_UNSET;
    } else {
        state->magic = boot_magic_decode(magic);
    }

    off = boot_swap_info_off(fap);
    rc = flash_area_read(fap, off, &swap_info, sizeof swap_info);
    if (rc < 0) {
        return BOOT_EFLASH;
    }

    /* Extract the swap type and image number */
    state->swap_type = BOOT_GET_SWAP_TYPE(swap_info);
    state->image_num = BOOT_GET_IMAGE_NUM(swap_info);

    if (bootutil_buffer_is_erased(fap, &swap_info, sizeof swap_info) ||
            state->swap_type > BOOT_SWAP_TYPE_REVERT) {
        state->swap_type = BOOT_SWAP_TYPE_NONE;
        state->image_num = 0;
    }

    off = boot_copy_done_off(fap);
    rc = flash_area_read(fap, off, &state->copy_done, sizeof state->copy_done);
    if (rc < 0) {
        return BOOT_EFLASH;
    }
    if (bootutil_buffer_is_erased(fap, &state->copy_done,
                sizeof state->copy_done)) {
        state->copy_done = BOOT_FLAG_UNSET;
    } else {
        state->copy_done = boot_flag_decode(state->copy_done);
    }

    off = boot_image_ok_off(fap);
    rc = flash_area_read(fap, off, &state->image_ok, sizeof state->image_ok);
    if (rc < 0) {
        return BOOT_EFLASH;
    }
    if (bootutil_buffer_is_erased(fap, &state->image_ok,
                sizeof state->image_ok)) {
        state->image_ok = BOOT_FLAG_UNSET;
    } else {
        state->image_ok = boot_flag_decode(state->image_ok);
    }

    return 0;
}
#endif /* not MCUBOOT_SWAP_USING_STATUS */

/**
 * Reads the image trailer from the scratch area.
 */
int
boot_read_swap_state_by_id(int flash_area_id, struct boot_swap_state *state)
{
    const struct flash_area *fap;
    int rc;

    rc = flash_area_open(flash_area_id, &fap);
    if (rc != 0) {
        return BOOT_EFLASH;
    }

    rc = boot_read_swap_state(fap, state);
    flash_area_close(fap);
    return rc;
}

#ifndef MCUBOOT_SWAP_USING_STATUS

=======
#ifndef MCUBOOT_SWAP_USING_STATUS
>>>>>>> 13f79ed6
/**
 * This functions tries to locate the status area after an aborted swap,
 * by looking for the magic in the possible locations.
 *
 * If the magic is successfully found, a flash_area * is returned and it
 * is the responsibility of the called to close it.
 *
 * @returns 0 on success, -1 on errors
 */
static int
boot_find_status(int image_index, const struct flash_area **fap)
{
    uint32_t magic[BOOT_MAGIC_ARR_SZ];
    uint32_t off;
    uint8_t areas[2] = {
#if MCUBOOT_SWAP_USING_SCRATCH
        FLASH_AREA_IMAGE_SCRATCH,
#endif
        FLASH_AREA_IMAGE_PRIMARY(image_index),
    };
    unsigned int i;
    int rc;

    /*
     * In the middle a swap, tries to locate the area that is currently
     * storing a valid magic, first on the primary slot, then on scratch.
     * Both "slots" can end up being temporary storage for a swap and it
     * is assumed that if magic is valid then other metadata is too,
     * because magic is always written in the last step.
     */

    for (i = 0; i < sizeof(areas) / sizeof(areas[0]); i++) {
        rc = flash_area_open(areas[i], fap);
        if (rc != 0) {
            return rc;
        }

        off = boot_magic_off(*fap);
        rc = flash_area_read(*fap, off, magic, BOOT_MAGIC_SZ);
        if (rc != 0) {
            flash_area_close(*fap);
            return rc;
        }

        if (memcmp(magic, boot_img_magic, BOOT_MAGIC_SZ) == 0) {
            return 0;
        }

        flash_area_close(*fap);
    }

    /* If we got here, no magic was found */
    return -1;
}

int
boot_read_swap_size(int image_index, uint32_t *swap_size)
{
    uint32_t off;
    const struct flash_area *fap;
    int rc;

    rc = boot_find_status(image_index, &fap);
    if (rc == 0) {
        off = boot_swap_size_off(fap);
        rc = flash_area_read(fap, off, swap_size, sizeof *swap_size);
        flash_area_close(fap);
    }

    return rc;
}

#endif /* not MCUBOOT_SWAP_USING_STATUS */

#ifdef MCUBOOT_ENC_IMAGES
int
boot_read_enc_key(int image_index, uint8_t slot, struct boot_status *bs)
{
    uint32_t off;
    const struct flash_area *fap;
#if MCUBOOT_SWAP_SAVE_ENCTLV
    int i;
#endif
    int rc;

    rc = boot_find_status(image_index, &fap);
    if (rc == 0) {
        off = boot_enc_key_off(fap, slot);
#if MCUBOOT_SWAP_SAVE_ENCTLV
        uint8_t aes_iv[BOOTUTIL_CRYPTO_AES_CTR_KEY_SIZE];

        rc = flash_area_read(fap, off, bs->enctlv[slot], BOOT_ENC_TLV_ALIGN_SIZE);
        if (rc == 0) {
            for (i = 0; i < BOOT_ENC_TLV_ALIGN_SIZE; i++) {
                if (bs->enctlv[slot][i] != 0xff) {
                    break;
                }
            }
            /* Only try to decrypt non-erased TLV metadata */
            if (i != BOOT_ENC_TLV_ALIGN_SIZE) {
                rc = boot_enc_decrypt(bs->enctlv[slot], bs->enckey[slot], 0, aes_iv);
            }
        }
#else
        rc = flash_area_read(fap, off, bs->enckey[slot], BOOT_ENC_KEY_SIZE);
#endif
        flash_area_close(fap);
    }

    return rc;
}
#endif

<<<<<<< HEAD
#ifndef MCUBOOT_SWAP_USING_STATUS
int
boot_write_magic(const struct flash_area *fap)
{
    uint32_t off;
    int rc;

    off = boot_magic_off(fap);

    BOOT_LOG_DBG("writing magic; fa_id=%d off=0x%lx (0x%lx)",
                 fap->fa_id, (unsigned long)off,
                 (unsigned long)(fap->fa_off + off));
    rc = flash_area_write(fap, off, boot_img_magic, BOOT_MAGIC_SZ);
    if (rc != 0) {
        return BOOT_EFLASH;
    }

    return 0;
}

/**
 * Write trailer data; status bytes, swap_size, etc
 *
 * @returns 0 on success, != 0 on error.
 */
static int
boot_write_trailer(const struct flash_area *fap, uint32_t off,
        const uint8_t *inbuf, uint8_t inlen)
{
    uint8_t buf[BOOT_MAX_ALIGN];
    uint8_t align;
    uint8_t erased_val;
    int rc;

    align = flash_area_align(fap);
    if (inlen > BOOT_MAX_ALIGN || align > BOOT_MAX_ALIGN) {
        return -1;
    }
    erased_val = flash_area_erased_val(fap);
    if (align < inlen) {
        align = inlen;
    }
    memcpy(buf, inbuf, inlen);
    memset(&buf[inlen], erased_val, align - inlen);

    rc = flash_area_write(fap, off, buf, align);
    if (rc != 0) {
        return BOOT_EFLASH;
    }

    return 0;
}

#endif /* MCUBOOT_SWAP_USING_STATUS */

static int
boot_write_trailer_flag(const struct flash_area *fap, uint32_t off,
        uint8_t flag_val)
{
    const uint8_t buf[1] = { flag_val };
    return boot_write_trailer(fap, off, buf, 1);
}
=======
#endif /* !MCUBOOT_SWAP_USING_STATUS */
>>>>>>> 13f79ed6

int
boot_write_copy_done(const struct flash_area *fap)
{
    uint32_t off;

    off = boot_copy_done_off(fap);
    BOOT_LOG_DBG("writing copy_done; fa_id=%d off=0x%lx (0x%lx)",
                 fap->fa_id, (unsigned long)off,
                 (unsigned long)(fap->fa_off + off));
    return boot_write_trailer_flag(fap, off, BOOT_FLAG_SET);
}

int
boot_write_swap_size(const struct flash_area *fap, uint32_t swap_size)
{
    uint32_t off;

    off = boot_swap_size_off(fap);
    BOOT_LOG_DBG("writing swap_size; fa_id=%d off=0x%lx (0x%lx)",
                 fap->fa_id, (unsigned long)off,
                 (unsigned long)fap->fa_off + off);
    return boot_write_trailer(fap, off, (const uint8_t *) &swap_size, 4);
}

#ifndef MCUBOOT_SWAP_USING_STATUS

#ifdef MCUBOOT_ENC_IMAGES
int
boot_write_enc_key(const struct flash_area *fap, uint8_t slot,
        const struct boot_status *bs)
{
    uint32_t off;
    int rc;

    off = boot_enc_key_off(fap, slot);
    BOOT_LOG_DBG("writing enc_key; fa_id=%d off=0x%lx (0x%lx)",
                 fap->fa_id, (unsigned long)off,
                 (unsigned long)fap->fa_off + off);
#if MCUBOOT_SWAP_SAVE_ENCTLV
    rc = flash_area_write(fap, off, bs->enctlv[slot], BOOT_ENC_TLV_ALIGN_SIZE);
#else
    rc = flash_area_write(fap, off, bs->enckey[slot], BOOT_ENC_KEY_SIZE);
#endif
    if (rc != 0) {
        return BOOT_EFLASH;
    }

    return 0;
}
#endif

<<<<<<< HEAD
#define BOOT_LOG_SWAP_STATE(area, state)                            \
    BOOT_LOG_INF("%s: magic=%s, swap_type=0x%x, copy_done=0x%x, "   \
                 "image_ok=0x%x",                                   \
                 (area),                                            \
                 ((state)->magic == BOOT_MAGIC_GOOD ? "good" :      \
                  (state)->magic == BOOT_MAGIC_UNSET ? "unset" :    \
                  "bad"),                                           \
                 (state)->swap_type,                                \
                 (state)->copy_done,                                \
                 (state)->image_ok)

int
boot_swap_type_multi(int image_index)
{
    const struct boot_swap_table *table;
    struct boot_swap_state primary_slot;
    struct boot_swap_state secondary_slot;
    int rc;
    size_t i;

    rc = boot_read_swap_state_by_id(FLASH_AREA_IMAGE_PRIMARY(image_index),
                                    &primary_slot);
    if (rc) {
        return BOOT_SWAP_TYPE_PANIC;
    }

    rc = boot_read_swap_state_by_id(FLASH_AREA_IMAGE_SECONDARY(image_index),
                                    &secondary_slot);

    BOOT_LOG_SWAP_STATE("boot_swap_type_multi: Primary image", &primary_slot);
    BOOT_LOG_SWAP_STATE("boot_swap_type_multi: Secondary image", &secondary_slot);
    if (rc) {
        return BOOT_SWAP_TYPE_PANIC;
    }

    for (i = 0; i < BOOT_SWAP_TABLES_COUNT; i++) {
        table = boot_swap_tables + i;

        if (boot_magic_compatible_check(table->magic_primary_slot,
                                        primary_slot.magic) &&
            boot_magic_compatible_check(table->magic_secondary_slot,
                                        secondary_slot.magic) &&
            (table->image_ok_primary_slot == BOOT_FLAG_ANY   ||
                table->image_ok_primary_slot == primary_slot.image_ok) &&
            (table->image_ok_secondary_slot == BOOT_FLAG_ANY ||
                table->image_ok_secondary_slot == secondary_slot.image_ok) &&
            (table->copy_done_primary_slot == BOOT_FLAG_ANY  ||
                table->copy_done_primary_slot == primary_slot.copy_done)) {
            BOOT_LOG_INF("Swap type: %s",
                         table->swap_type == BOOT_SWAP_TYPE_TEST   ? "test"   :
                         table->swap_type == BOOT_SWAP_TYPE_PERM   ? "perm"   :
                         table->swap_type == BOOT_SWAP_TYPE_REVERT ? "revert" :
                         "BUG; can't happen");
            if (table->swap_type != BOOT_SWAP_TYPE_TEST &&
                    table->swap_type != BOOT_SWAP_TYPE_PERM &&
                    table->swap_type != BOOT_SWAP_TYPE_REVERT) {
                return BOOT_SWAP_TYPE_PANIC;
            }
            return table->swap_type;
        }
    }

    BOOT_LOG_INF("Swap type: none");
    return BOOT_SWAP_TYPE_NONE;
}

/*
 * This function is not used by the bootloader itself, but its required API
 * by external tooling like mcumgr.
 */
int
boot_swap_type(void)
{
    return boot_swap_type_multi(0);
}

/**
 * Marks the image in the secondary slot as pending.  On the next reboot,
 * the system will perform a one-time boot of the the secondary slot image.
 *
 * @param permanent         Whether the image should be used permanently or
 *                              only tested once:
 *                                  0=run image once, then confirm or revert.
 *                                  1=run image forever.
 *
 * @return                  0 on success; nonzero on failure.
 */
int
boot_set_pending(int permanent)
{
    const struct flash_area *fap;
    struct boot_swap_state state_secondary_slot;
    uint8_t swap_type;
    int rc;

    rc = boot_read_swap_state_by_id(FLASH_AREA_IMAGE_SECONDARY(0),
                                    &state_secondary_slot);
    if (rc != 0) {
        return rc;
    }

    switch (state_secondary_slot.magic) {
    case BOOT_MAGIC_GOOD:
        /* Swap already scheduled. */
        return 0;

    case BOOT_MAGIC_UNSET:
        rc = flash_area_open(FLASH_AREA_IMAGE_SECONDARY(0), &fap);
        if (rc != 0) {
            rc = BOOT_EFLASH;
        } else {
            rc = boot_write_magic(fap);
        }

        if (rc == 0 && permanent) {
            rc = boot_write_image_ok(fap);
        }

        if (rc == 0) {
            if (permanent) {
                swap_type = BOOT_SWAP_TYPE_PERM;
            } else {
                swap_type = BOOT_SWAP_TYPE_TEST;
            }
            rc = boot_write_swap_info(fap, swap_type, 0);
        }

        flash_area_close(fap);
        return rc;

    case BOOT_MAGIC_BAD:
        /* The image slot is corrupt.  There is no way to recover, so erase the
         * slot to allow future upgrades.
         */
        rc = flash_area_open(FLASH_AREA_IMAGE_SECONDARY(0), &fap);
        if (rc != 0) {
            return BOOT_EFLASH;
        }

        flash_area_erase(fap, 0, fap->fa_size);
        flash_area_close(fap);
        return BOOT_EBADIMAGE;

    default:
        assert(0);
        return BOOT_EBADIMAGE;
    }
}

/**
 * Marks the image in the primary slot as confirmed.  The system will continue
 * booting into the image in the primary slot until told to boot from a
 * different slot.
 *
 * @return                  0 on success; nonzero on failure.
 */
int
boot_set_confirmed(void)
{
    const struct flash_area *fap;
    struct boot_swap_state state_primary_slot;
    int rc;

    rc = boot_read_swap_state_by_id(FLASH_AREA_IMAGE_PRIMARY(0),
                                    &state_primary_slot);
    if (rc != 0) {
        return rc;
    }

    switch (state_primary_slot.magic) {
    case BOOT_MAGIC_GOOD:
        /* Confirm needed; proceed. */
        break;

    case BOOT_MAGIC_UNSET:
        /* Already confirmed. */
        return 0;

    case BOOT_MAGIC_BAD:
        /* Unexpected state. */
        return BOOT_EBADVECT;
    }

    rc = flash_area_open(FLASH_AREA_IMAGE_PRIMARY(0), &fap);
    if (rc) {
        rc = BOOT_EFLASH;
        goto done;
    }

    if (state_primary_slot.copy_done == BOOT_FLAG_UNSET) {
        /* Swap never completed.  This is unexpected. */
        rc = BOOT_EBADVECT;
        goto done;
    }

    if (state_primary_slot.image_ok != BOOT_FLAG_UNSET) {
        /* Already confirmed. */
        goto done;
    }

    rc = boot_write_image_ok(fap);

done:
    flash_area_close(fap);
    return rc;
}
=======
#endif /* !MCUBOOT_SWAP_USING_STATUS */
>>>>>>> 13f79ed6
<|MERGE_RESOLUTION|>--- conflicted
+++ resolved
@@ -100,55 +100,6 @@
 }
 #endif
 
-<<<<<<< HEAD
-#ifndef MCUBOOT_SWAP_USING_STATUS
-
-static int
-boot_magic_decode(const uint32_t *magic)
-{
-    if (memcmp(magic, boot_img_magic, BOOT_MAGIC_SZ) == 0) {
-        return BOOT_MAGIC_GOOD;
-    }
-    return BOOT_MAGIC_BAD;
-}
-
-static int
-boot_flag_decode(uint8_t flag)
-{
-    if (flag != BOOT_FLAG_SET) {
-        return BOOT_FLAG_BAD;
-    }
-    return BOOT_FLAG_SET;
-}
-#endif /* not defined MCUBOOT_SWAP_USING_STATUS */
-/**
- * Determines if a status source table is satisfied by the specified magic
- * code.
- *
- * @param tbl_val               A magic field from a status source table.
- * @param val                   The magic value in a trailer, encoded as a
- *                                  BOOT_MAGIC_[...].
- *
- * @return                      1 if the two values are compatible;
- *                              0 otherwise.
- */
-int
-boot_magic_compatible_check(uint8_t tbl_val, uint8_t val)
-{
-    switch (tbl_val) {
-    case BOOT_MAGIC_ANY:
-        return 1;
-
-    case BOOT_MAGIC_NOTGOOD:
-        return val != BOOT_MAGIC_GOOD;
-
-    default:
-        return tbl_val == val;
-    }
-}
-
-=======
->>>>>>> 13f79ed6
 uint32_t
 boot_status_sz(uint32_t min_write_sz)
 {
@@ -230,11 +181,7 @@
 {
     return boot_swap_info_off(fap) - BOOT_MAX_ALIGN;
 }
-<<<<<<< HEAD
-#endif
-=======
 #endif /* !MCUBOOT_SWAP_USING_STATUS */
->>>>>>> 13f79ed6
 
 #ifdef MCUBOOT_ENC_IMAGES
 static inline uint32_t
@@ -249,117 +196,7 @@
 }
 #endif
 
-<<<<<<< HEAD
-bool bootutil_buffer_is_erased(const struct flash_area *area,
-                               const void *buffer, size_t len)
-{
-    size_t i;
-    uint8_t *u8b;
-    uint8_t erased_val;
-
-    if (buffer == NULL || len == 0) {
-        return false;
-    }
-
-    erased_val = flash_area_erased_val(area);
-    for (i = 0, u8b = (uint8_t *)buffer; i < len; i++) {
-        if (u8b[i] != erased_val) {
-            return false;
-        }
-    }
-
-    return true;
-}
-
 #ifndef MCUBOOT_SWAP_USING_STATUS
-int
-boot_read_swap_state(const struct flash_area *fap,
-                     struct boot_swap_state *state)
-{
-    uint32_t magic[BOOT_MAGIC_ARR_SZ];
-    uint32_t off;
-    uint8_t swap_info;
-    int rc;
-
-    off = boot_magic_off(fap);
-    rc = flash_area_read(fap, off, magic, BOOT_MAGIC_SZ);
-    if (rc < 0) {
-        return BOOT_EFLASH;
-    }
-    if (bootutil_buffer_is_erased(fap, magic, BOOT_MAGIC_SZ)) {
-        state->magic = BOOT_MAGIC_UNSET;
-    } else {
-        state->magic = boot_magic_decode(magic);
-    }
-
-    off = boot_swap_info_off(fap);
-    rc = flash_area_read(fap, off, &swap_info, sizeof swap_info);
-    if (rc < 0) {
-        return BOOT_EFLASH;
-    }
-
-    /* Extract the swap type and image number */
-    state->swap_type = BOOT_GET_SWAP_TYPE(swap_info);
-    state->image_num = BOOT_GET_IMAGE_NUM(swap_info);
-
-    if (bootutil_buffer_is_erased(fap, &swap_info, sizeof swap_info) ||
-            state->swap_type > BOOT_SWAP_TYPE_REVERT) {
-        state->swap_type = BOOT_SWAP_TYPE_NONE;
-        state->image_num = 0;
-    }
-
-    off = boot_copy_done_off(fap);
-    rc = flash_area_read(fap, off, &state->copy_done, sizeof state->copy_done);
-    if (rc < 0) {
-        return BOOT_EFLASH;
-    }
-    if (bootutil_buffer_is_erased(fap, &state->copy_done,
-                sizeof state->copy_done)) {
-        state->copy_done = BOOT_FLAG_UNSET;
-    } else {
-        state->copy_done = boot_flag_decode(state->copy_done);
-    }
-
-    off = boot_image_ok_off(fap);
-    rc = flash_area_read(fap, off, &state->image_ok, sizeof state->image_ok);
-    if (rc < 0) {
-        return BOOT_EFLASH;
-    }
-    if (bootutil_buffer_is_erased(fap, &state->image_ok,
-                sizeof state->image_ok)) {
-        state->image_ok = BOOT_FLAG_UNSET;
-    } else {
-        state->image_ok = boot_flag_decode(state->image_ok);
-    }
-
-    return 0;
-}
-#endif /* not MCUBOOT_SWAP_USING_STATUS */
-
-/**
- * Reads the image trailer from the scratch area.
- */
-int
-boot_read_swap_state_by_id(int flash_area_id, struct boot_swap_state *state)
-{
-    const struct flash_area *fap;
-    int rc;
-
-    rc = flash_area_open(flash_area_id, &fap);
-    if (rc != 0) {
-        return BOOT_EFLASH;
-    }
-
-    rc = boot_read_swap_state(fap, state);
-    flash_area_close(fap);
-    return rc;
-}
-
-#ifndef MCUBOOT_SWAP_USING_STATUS
-
-=======
-#ifndef MCUBOOT_SWAP_USING_STATUS
->>>>>>> 13f79ed6
 /**
  * This functions tries to locate the status area after an aborted swap,
  * by looking for the magic in the possible locations.
@@ -431,8 +268,6 @@
 
     return rc;
 }
-
-#endif /* not MCUBOOT_SWAP_USING_STATUS */
 
 #ifdef MCUBOOT_ENC_IMAGES
 int
@@ -473,72 +308,7 @@
 }
 #endif
 
-<<<<<<< HEAD
-#ifndef MCUBOOT_SWAP_USING_STATUS
-int
-boot_write_magic(const struct flash_area *fap)
-{
-    uint32_t off;
-    int rc;
-
-    off = boot_magic_off(fap);
-
-    BOOT_LOG_DBG("writing magic; fa_id=%d off=0x%lx (0x%lx)",
-                 fap->fa_id, (unsigned long)off,
-                 (unsigned long)(fap->fa_off + off));
-    rc = flash_area_write(fap, off, boot_img_magic, BOOT_MAGIC_SZ);
-    if (rc != 0) {
-        return BOOT_EFLASH;
-    }
-
-    return 0;
-}
-
-/**
- * Write trailer data; status bytes, swap_size, etc
- *
- * @returns 0 on success, != 0 on error.
- */
-static int
-boot_write_trailer(const struct flash_area *fap, uint32_t off,
-        const uint8_t *inbuf, uint8_t inlen)
-{
-    uint8_t buf[BOOT_MAX_ALIGN];
-    uint8_t align;
-    uint8_t erased_val;
-    int rc;
-
-    align = flash_area_align(fap);
-    if (inlen > BOOT_MAX_ALIGN || align > BOOT_MAX_ALIGN) {
-        return -1;
-    }
-    erased_val = flash_area_erased_val(fap);
-    if (align < inlen) {
-        align = inlen;
-    }
-    memcpy(buf, inbuf, inlen);
-    memset(&buf[inlen], erased_val, align - inlen);
-
-    rc = flash_area_write(fap, off, buf, align);
-    if (rc != 0) {
-        return BOOT_EFLASH;
-    }
-
-    return 0;
-}
-
-#endif /* MCUBOOT_SWAP_USING_STATUS */
-
-static int
-boot_write_trailer_flag(const struct flash_area *fap, uint32_t off,
-        uint8_t flag_val)
-{
-    const uint8_t buf[1] = { flag_val };
-    return boot_write_trailer(fap, off, buf, 1);
-}
-=======
 #endif /* !MCUBOOT_SWAP_USING_STATUS */
->>>>>>> 13f79ed6
 
 int
 boot_write_copy_done(const struct flash_area *fap)
@@ -591,213 +361,4 @@
 }
 #endif
 
-<<<<<<< HEAD
-#define BOOT_LOG_SWAP_STATE(area, state)                            \
-    BOOT_LOG_INF("%s: magic=%s, swap_type=0x%x, copy_done=0x%x, "   \
-                 "image_ok=0x%x",                                   \
-                 (area),                                            \
-                 ((state)->magic == BOOT_MAGIC_GOOD ? "good" :      \
-                  (state)->magic == BOOT_MAGIC_UNSET ? "unset" :    \
-                  "bad"),                                           \
-                 (state)->swap_type,                                \
-                 (state)->copy_done,                                \
-                 (state)->image_ok)
-
-int
-boot_swap_type_multi(int image_index)
-{
-    const struct boot_swap_table *table;
-    struct boot_swap_state primary_slot;
-    struct boot_swap_state secondary_slot;
-    int rc;
-    size_t i;
-
-    rc = boot_read_swap_state_by_id(FLASH_AREA_IMAGE_PRIMARY(image_index),
-                                    &primary_slot);
-    if (rc) {
-        return BOOT_SWAP_TYPE_PANIC;
-    }
-
-    rc = boot_read_swap_state_by_id(FLASH_AREA_IMAGE_SECONDARY(image_index),
-                                    &secondary_slot);
-
-    BOOT_LOG_SWAP_STATE("boot_swap_type_multi: Primary image", &primary_slot);
-    BOOT_LOG_SWAP_STATE("boot_swap_type_multi: Secondary image", &secondary_slot);
-    if (rc) {
-        return BOOT_SWAP_TYPE_PANIC;
-    }
-
-    for (i = 0; i < BOOT_SWAP_TABLES_COUNT; i++) {
-        table = boot_swap_tables + i;
-
-        if (boot_magic_compatible_check(table->magic_primary_slot,
-                                        primary_slot.magic) &&
-            boot_magic_compatible_check(table->magic_secondary_slot,
-                                        secondary_slot.magic) &&
-            (table->image_ok_primary_slot == BOOT_FLAG_ANY   ||
-                table->image_ok_primary_slot == primary_slot.image_ok) &&
-            (table->image_ok_secondary_slot == BOOT_FLAG_ANY ||
-                table->image_ok_secondary_slot == secondary_slot.image_ok) &&
-            (table->copy_done_primary_slot == BOOT_FLAG_ANY  ||
-                table->copy_done_primary_slot == primary_slot.copy_done)) {
-            BOOT_LOG_INF("Swap type: %s",
-                         table->swap_type == BOOT_SWAP_TYPE_TEST   ? "test"   :
-                         table->swap_type == BOOT_SWAP_TYPE_PERM   ? "perm"   :
-                         table->swap_type == BOOT_SWAP_TYPE_REVERT ? "revert" :
-                         "BUG; can't happen");
-            if (table->swap_type != BOOT_SWAP_TYPE_TEST &&
-                    table->swap_type != BOOT_SWAP_TYPE_PERM &&
-                    table->swap_type != BOOT_SWAP_TYPE_REVERT) {
-                return BOOT_SWAP_TYPE_PANIC;
-            }
-            return table->swap_type;
-        }
-    }
-
-    BOOT_LOG_INF("Swap type: none");
-    return BOOT_SWAP_TYPE_NONE;
-}
-
-/*
- * This function is not used by the bootloader itself, but its required API
- * by external tooling like mcumgr.
- */
-int
-boot_swap_type(void)
-{
-    return boot_swap_type_multi(0);
-}
-
-/**
- * Marks the image in the secondary slot as pending.  On the next reboot,
- * the system will perform a one-time boot of the the secondary slot image.
- *
- * @param permanent         Whether the image should be used permanently or
- *                              only tested once:
- *                                  0=run image once, then confirm or revert.
- *                                  1=run image forever.
- *
- * @return                  0 on success; nonzero on failure.
- */
-int
-boot_set_pending(int permanent)
-{
-    const struct flash_area *fap;
-    struct boot_swap_state state_secondary_slot;
-    uint8_t swap_type;
-    int rc;
-
-    rc = boot_read_swap_state_by_id(FLASH_AREA_IMAGE_SECONDARY(0),
-                                    &state_secondary_slot);
-    if (rc != 0) {
-        return rc;
-    }
-
-    switch (state_secondary_slot.magic) {
-    case BOOT_MAGIC_GOOD:
-        /* Swap already scheduled. */
-        return 0;
-
-    case BOOT_MAGIC_UNSET:
-        rc = flash_area_open(FLASH_AREA_IMAGE_SECONDARY(0), &fap);
-        if (rc != 0) {
-            rc = BOOT_EFLASH;
-        } else {
-            rc = boot_write_magic(fap);
-        }
-
-        if (rc == 0 && permanent) {
-            rc = boot_write_image_ok(fap);
-        }
-
-        if (rc == 0) {
-            if (permanent) {
-                swap_type = BOOT_SWAP_TYPE_PERM;
-            } else {
-                swap_type = BOOT_SWAP_TYPE_TEST;
-            }
-            rc = boot_write_swap_info(fap, swap_type, 0);
-        }
-
-        flash_area_close(fap);
-        return rc;
-
-    case BOOT_MAGIC_BAD:
-        /* The image slot is corrupt.  There is no way to recover, so erase the
-         * slot to allow future upgrades.
-         */
-        rc = flash_area_open(FLASH_AREA_IMAGE_SECONDARY(0), &fap);
-        if (rc != 0) {
-            return BOOT_EFLASH;
-        }
-
-        flash_area_erase(fap, 0, fap->fa_size);
-        flash_area_close(fap);
-        return BOOT_EBADIMAGE;
-
-    default:
-        assert(0);
-        return BOOT_EBADIMAGE;
-    }
-}
-
-/**
- * Marks the image in the primary slot as confirmed.  The system will continue
- * booting into the image in the primary slot until told to boot from a
- * different slot.
- *
- * @return                  0 on success; nonzero on failure.
- */
-int
-boot_set_confirmed(void)
-{
-    const struct flash_area *fap;
-    struct boot_swap_state state_primary_slot;
-    int rc;
-
-    rc = boot_read_swap_state_by_id(FLASH_AREA_IMAGE_PRIMARY(0),
-                                    &state_primary_slot);
-    if (rc != 0) {
-        return rc;
-    }
-
-    switch (state_primary_slot.magic) {
-    case BOOT_MAGIC_GOOD:
-        /* Confirm needed; proceed. */
-        break;
-
-    case BOOT_MAGIC_UNSET:
-        /* Already confirmed. */
-        return 0;
-
-    case BOOT_MAGIC_BAD:
-        /* Unexpected state. */
-        return BOOT_EBADVECT;
-    }
-
-    rc = flash_area_open(FLASH_AREA_IMAGE_PRIMARY(0), &fap);
-    if (rc) {
-        rc = BOOT_EFLASH;
-        goto done;
-    }
-
-    if (state_primary_slot.copy_done == BOOT_FLAG_UNSET) {
-        /* Swap never completed.  This is unexpected. */
-        rc = BOOT_EBADVECT;
-        goto done;
-    }
-
-    if (state_primary_slot.image_ok != BOOT_FLAG_UNSET) {
-        /* Already confirmed. */
-        goto done;
-    }
-
-    rc = boot_write_image_ok(fap);
-
-done:
-    flash_area_close(fap);
-    return rc;
-}
-=======
-#endif /* !MCUBOOT_SWAP_USING_STATUS */
->>>>>>> 13f79ed6
+#endif /* !MCUBOOT_SWAP_USING_STATUS */