### Port Of Mcuboot Library For Evaluation With Cypress PSoC 6 Chips

### Disclaimer

Given solution is included in `mcuboot` repository with purpose to demonstrate basic consepts and features of MCUBoot library on Cypress PSoC 6 device. Applications are created per mcuboot library maintainers requirements. Implemetation differs from conventional and recomended by Cypress Semiconductors development flow for PSoC 6 devices. These applications are not recomended as a starting point for development and should not be considered as supported examples for PSoC 6 devices.

Examples provided to use with **ModusToolbox® Software Environment** are a recommended reference point to start development of MCUBoot based bootloaders for PSoC 6 devices.

Refer to **Cypress Semiconductors** [github](https://github.com/cypresssemiconductorco) page to find examples.

1. MCUboot-Based Basic Bootloader [mtb-example-psoc6-mcuboot-basic](https://github.com/cypresssemiconductorco/mtb-example-psoc6-mcuboot-basic)
2. MCUboot-Based Bootloader with Rollback to Factory App in External Flash [mtb-example-anycloud-mcuboot-rollback](https://github.com/cypresssemiconductorco/mtb-example-anycloud-mcuboot-rollback)

### Solution Description

There are two applications implemented:
* MCUBootApp - PSoC 6 MCUBoot-based bootloading application;
* BlinkyApp - simple PSoC 6 blinking LED application which is a target of BOOT/UPGRADE;

#### MCUBootApp

* There are two types of upgrade operation supported:
  * **Overwrite only** - secondady image is only copied to primary slot after validation
  * **Swap** - seconrady and primary slots images are swapped in process of upgrade. Upgrade operation can be reverted in case of bad secondary image. 

* There are two types of operation modes supported:
  * single image
  * multi image

* Secondary (upgrade) slot(s) can be placed in external memory. For more details about External Memory usage refer to separate guiding document `MCUBootApp/ExternalMemory.md`.
<<<<<<< HEAD

* MCUBootApp checks image integrity with SHA256, image authenticity with EC256 digital signature verification
* Cryptographic functions can be based on completely software implementation or be hardware accelerated. mbedTLS library is used in both cases.

Detailed description of **MCUBootApp** is provided in `MCUBootApp/MCUBootApp.md`
=======
>>>>>>> 13f79ed6

* MCUBootApp checks image integrity with SHA256, image authenticity with EC256 digital signature verification
* Cryptographic functions can be based on completely software implementation or be hardware accelerated. mbedTLS library is used in both cases.

Detailed description of **MCUBootApp** is provided in `MCUBootApp/MCUBootApp.md`

MCUBootApp checks image integrity with SHA256, image authenticity with EC256 digital signature verification and uses either completely software implementation of cryptographic functions or accelerated by hardware - both based on mbedTLS Library.

#### BlinkyApp
* Can be built to use as primary or secondary image for both internal and external flash memory
* Primary and secondary images differ in text printed to serial terminal and led blinking frequency.
* Watchdog timer functionality is supported to confirm successful start/upgrade of application
* User application side of mcuboot swap operation is demonstrated for secondary image build.

Detailed description of **BlinkyApp** is provided in `BlinkyApp/BlinkyApp.md`

#### BlinkyApp
* Can be built to use as primary or secondary image for both internal and external flash memory
* Primary and secondary images differ in text printed to serial terminal and led blinking frequency.
* Watchdog timer functionality is supported to confirm successful start/upgrade of application
* User application side of mcuboot swap operation is demonstrated for secondary image build.

Detailed description of **BlinkyApp** is provided in `BlinkyApp/BlinkyApp.md`

### Downloading Solution's Assets

There is a set assets required:

* MCUBooot Library (root repository)
* PSoC 6 Peripheral Drivers Library (PDL)
* mbedTLS Cryptographic Library

Those are represented as submodules.

To retrieve source code with subsequent submodules pull:

    git clone --recursive https://github.com/mcu-tools/mcuboot.git

Submodules can also be updated and initialized separately:

    cd mcuboot
    git submodule update --init --recursive

### Building Solution

Root directory for build is `boot/cypress`.

Root folder contains make files infrastructure for building both MCUBootApp bootloading application and BlinkyApp user application.

Instructions on how to build and upload MCUBootApp bootloading application and sample user application are located in `MCUBootApp.md` and `BlinkyApp.md` files in corresponding folders.

**Toolchain**

**GCC_ARM** is the only supported (built and verified on GCC 7.2.1).

It is inluded with [ModusToolbox® Software Environment](https://www.cypress.com/products/modustoolbox-software-environment) and can be found in folder `./ModusToolbox/tools_2.1/gcc-7.2.1`.

Default installation folder is expected by makefile build system.

In case of using another installation folder, version of **ModusToolbox IDE** or another GCC Compiler - path to a toolchain should be specified to a build system using **TOOLCHAIN_PATH** flag.

**Example:**

    make app APP_NAME=BlinkyApp PLATFORM=PSOC_062_2M IMG_TYPE=BOOT TOOLCHAIN_PATH=/home/fw-security/ModusToolbox/tools_2.0/gcc-7.2.1

Supported platforms for `MCUBoot`, `BlinkyApp`:

<<<<<<< HEAD
* PSOC_062_2M - for MCUBootApp, BlinkyApp;
=======
* PSOC_062_2M
* PSOC_062_1M
* PSOC_062_512K
>>>>>>> 13f79ed6

### Build Environment Troubleshooting

Following CLI / IDE are supported for project build:

* Cygwin on Windows systems
* unix style shells on *nix systems
* Eclipse / ModusToolbox ("makefile project from existing source")

*Make* - make sure it is added to system's `PATH` variable and correct path is first in the list;

*Python/Python3* - make sure you have correct path referenced in `PATH`;

*Msys2* - to use systems PATH navigate to msys2 folder, open `msys2_shell.cmd`, uncomment set `MSYS2_PATH_TYPE=inherit`, restart MSYS2 shell.

This will inherit system's PATH so should find `python3.7` installed in regular way as well as imgtool and its dependencies.
<|MERGE_RESOLUTION|>--- conflicted
+++ resolved
@@ -28,14 +28,6 @@
   * multi image
 
 * Secondary (upgrade) slot(s) can be placed in external memory. For more details about External Memory usage refer to separate guiding document `MCUBootApp/ExternalMemory.md`.
-<<<<<<< HEAD
-
-* MCUBootApp checks image integrity with SHA256, image authenticity with EC256 digital signature verification
-* Cryptographic functions can be based on completely software implementation or be hardware accelerated. mbedTLS library is used in both cases.
-
-Detailed description of **MCUBootApp** is provided in `MCUBootApp/MCUBootApp.md`
-=======
->>>>>>> 13f79ed6
 
 * MCUBootApp checks image integrity with SHA256, image authenticity with EC256 digital signature verification
 * Cryptographic functions can be based on completely software implementation or be hardware accelerated. mbedTLS library is used in both cases.
@@ -43,14 +35,6 @@
 Detailed description of **MCUBootApp** is provided in `MCUBootApp/MCUBootApp.md`
 
 MCUBootApp checks image integrity with SHA256, image authenticity with EC256 digital signature verification and uses either completely software implementation of cryptographic functions or accelerated by hardware - both based on mbedTLS Library.
-
-#### BlinkyApp
-* Can be built to use as primary or secondary image for both internal and external flash memory
-* Primary and secondary images differ in text printed to serial terminal and led blinking frequency.
-* Watchdog timer functionality is supported to confirm successful start/upgrade of application
-* User application side of mcuboot swap operation is demonstrated for secondary image build.
-
-Detailed description of **BlinkyApp** is provided in `BlinkyApp/BlinkyApp.md`
 
 #### BlinkyApp
 * Can be built to use as primary or secondary image for both internal and external flash memory
@@ -103,13 +87,9 @@
 
 Supported platforms for `MCUBoot`, `BlinkyApp`:
 
-<<<<<<< HEAD
-* PSOC_062_2M - for MCUBootApp, BlinkyApp;
-=======
 * PSOC_062_2M
 * PSOC_062_1M
 * PSOC_062_512K
->>>>>>> 13f79ed6
 
 ### Build Environment Troubleshooting
 
