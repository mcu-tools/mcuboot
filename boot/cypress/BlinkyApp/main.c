--- conflicted
+++ resolved
@@ -74,11 +74,7 @@
     #define BLINK_PERIOD          (1000u)
     #define GREETING_MESSAGE_VER  "[BlinkyApp] BlinkyApp v1.0 [CM4]\r\n"
     #define GREETING_MESSAGE_INFO "[BlinkyApp] Red led blinks with 1 sec period\r\n"
-<<<<<<< HEAD
-#elif defined UPGRADE_IMG
-=======
 #elif defined(UPGRADE_IMG)
->>>>>>> 13f79ed6
     #define BLINK_PERIOD          (250u)
     #define GREETING_MESSAGE_VER  "[BlinkyApp] BlinkyApp v2.0 [+]\r\n"
     #define GREETING_MESSAGE_INFO "[BlinkyApp] Red led blinks with 0.25 sec period\r\n"
@@ -97,19 +93,11 @@
 * Writes 1 byte `src` into flash memory at `address`
 * It does a sequence of RD/Modify/WR of data in a Flash Row.
  */
-<<<<<<< HEAD
-cy_en_flashdrv_status_t flash_write_byte(uint32_t address, uint8_t src)
-{
-    cy_en_flashdrv_status_t rc = CY_FLASH_DRV_ERR_UNC;
-    uint32_t row_addr = 0;
-    uint8_t row_buff[CY_FLASH_SIZEOF_ROW];
-=======
 int flash_write_byte(uint32_t address, uint8_t src)
 {
     cy_en_flashdrv_status_t rc = CY_FLASH_DRV_SUCCESS;
     uint32_t row_addr = 0;
     uint8_t row_buff[512];
->>>>>>> 13f79ed6
 
     /* accepting arbitrary address */
     row_addr = (address/CY_FLASH_SIZEOF_ROW)*CY_FLASH_SIZEOF_ROW;
@@ -123,11 +111,7 @@
     /* Programming updated row back */
     rc = Cy_Flash_WriteRow(row_addr, (const uint32_t *)row_buff);
 
-<<<<<<< HEAD
-    return rc;
-=======
     return (int) rc;
->>>>>>> 13f79ed6
 }
 
 void test_app_init_hardware(void)
@@ -180,15 +164,6 @@
     if (*((uint8_t *)img_ok_addr) != USER_SWAP_IMAGE_OK)
     {
         rc = flash_write_byte(img_ok_addr, USER_SWAP_IMAGE_OK);
-<<<<<<< HEAD
-        if (CY_FLASH_DRV_SUCCESS == rc) {
-            printf("[BlinkyApp] SWAP Status : Image OK was set at 0x%08lx.\r\n", img_ok_addr);
-        }
-        else {
-            printf("[BlinkyApp] SWAP Status : Failed to set Image OK.\r\n");
-        }
-    } else
-=======
         if (0 == rc)
         {
             printf("[BlinkyApp] SWAP Status : Image OK was set at 0x%08lx.\r\n", img_ok_addr);
@@ -204,13 +179,7 @@
 #endif
 
     for (;;)
->>>>>>> 13f79ed6
     {
-        printf("[BlinkyApp] Img_ok is already set in trailer\r\n");
-    }
-#endif
-
-    for (;;) {
         /* Toggle the user LED periodically */
         Cy_SysLib_Delay(blinky_period/2);
 
