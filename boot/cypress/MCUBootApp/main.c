--- conflicted
+++ resolved
@@ -119,13 +119,6 @@
 #ifdef CY_BOOT_USE_EXTERNAL_FLASH
     rc = CY_SMIF_CMD_NOT_FOUND;
 
-<<<<<<< HEAD
-    /* Redefine number of sectors as there 2MB will be
-     * available on PSoC062-2M in case of external
-     * memory usage */
-    #define MCUBOOT_MAX_IMG_SECTORS 4096
-=======
->>>>>>> 13f79ed6
     rc = qspi_init_sfdp(smif_id);
     if (rc == CY_SMIF_SUCCESS)
     {
@@ -143,17 +136,10 @@
         if (fih_eq(fih_rc, FIH_SUCCESS))
         {
             BOOT_LOG_INF("User Application validated successfully");
-<<<<<<< HEAD
-            /* intitalize watchdog timer. it should be updated from user app
-            to mark successful start up of this app. if the watchdog is not updated,
-            reset will be initiated by watchdog timer and swap revert operation started
-            to roll back to operable image.
-=======
             /* initialize watchdog timer. it should be updated from user app
             * to mark successful start up of this app. if the watchdog is not updated,
             * reset will be initiated by watchdog timer and swap revert operation started
             * to roll back to operable image.
->>>>>>> 13f79ed6
             */
             cy_wdg_init(WDT_TIME_OUT_MS);
             do_boot(&rsp);
