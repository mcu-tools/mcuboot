--- conflicted
+++ resolved
@@ -4,13 +4,8 @@
 
 Given document describes the use of external memory module as a secondary (upgrade) slot with Cypress' PSoC 6 devices.
 
-<<<<<<< HEAD
-The demonstration device is CY8CPROTO-062-4343W board which is PSoC 6 device with 2M of Flash available.
-The memory module present on board is S25FL512SAGMFI010 512-Mbit external Quad SPI NOR Flash.
-=======
 The demonstration device is `CY8CPROTO-062-4343W` board which is PSoC 6 device with 2M of Flash available, but other kits with 1M (CY8CKIT-062-WIFI-BT) or 512K (CY8CPROTO-062S3-4343W) chips can be used as well.
 The memory module present on boards is S25FL512SAGMFI010 512-Mbit external Quad SPI NOR Flash.
->>>>>>> 13f79ed6
 
 Using external memory for secondary slot allows to nearly double the size of Boot Image.
 
@@ -23,34 +18,17 @@
 * There only one module is being used for secondary slot;
 * The address for secondary slot should start from 0x18000000.
 This corresponds to PSoC 6's SMIF (Serial Memory InterFace) IP block mapping.
-<<<<<<< HEAD
-* The slot size for upgrade slot is even (or smaller) to erase size (0x40000) of given memory module.
-This requirement is accepted for code simplicity.
-=======
 * The slot size and start address for upgrade slot meets requirements, when using swap upgrade.
->>>>>>> 13f79ed6
 
 The default flash map can be foung in MCUBootApp.md.
 
-<<<<<<< HEAD
-Single image mode.
-
-`[0x10000000, 0x10018000]` - MCUBootApp (bootloader) area;
-
-`[0x10018000, 0x10028000]` - primary slot for BlinkyApp;
-=======
 MCUBootApp's `main.c` contains the call to Init-SFDP API which performs required GPIO configurations, SMIF IP block configurations, SFDP protocol read and memory-config structure initialization.
->>>>>>> 13f79ed6
 
 After that MCUBootApp is ready to accept upgrade image from external memory module.
 
 Upgrades from external memory are supported for both `overwrite only` and `swap with status partition` modes of MCUBootApp. 
 
-<<<<<<< HEAD
-Multi(dual) image mode.
-=======
 ##### Requirements to size and start address of upgrade slot when using swap mode.
->>>>>>> 13f79ed6
 
 Due to mcuboot image structure some restrictions applies when using upgrades from external flash. The main requirement is the following:
 
