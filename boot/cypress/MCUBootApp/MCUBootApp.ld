--- conflicted
+++ resolved
@@ -64,11 +64,7 @@
      * where 'xx' is the device group; for example, 'cy8c6xx7_cm4_dual.ld'.
      */
     public_ram        (rw)    : ORIGIN = 0x08000000, LENGTH = 0x800
-<<<<<<< HEAD
-    ram               (rwx)   : ORIGIN = 0x08000800, LENGTH = 0x20000
-=======
     ram               (rwx)   : ORIGIN = 0x08000800, LENGTH = 0x1F800
->>>>>>> 13f79ed6
     flash             (rx)    : ORIGIN = 0x10000000, LENGTH = 0x18000
 
     /* This is a 32K flash region used for EEPROM emulation. This region can also be used as the general purpose flash.
