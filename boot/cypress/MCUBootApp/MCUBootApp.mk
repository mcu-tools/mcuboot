--- conflicted
+++ resolved
@@ -51,8 +51,6 @@
 # default slot size is 0x10000 for single image
 # larger slot size is 0x20000 for multi image, 512bytes per row/sector, so 256 sectors will work for both
 MAX_IMG_SECTORS ?= 256
-<<<<<<< HEAD
-=======
 
 # define slot sizes for IMAGE1 and IMAGE2 in case of usage with
 # external memory upgrade. 0x40000 slot size is acceptable for
@@ -63,7 +61,6 @@
 IMAGE_2_SLOT_SIZE ?= 0x40200
 endif
 endif
->>>>>>> 13f79ed6
 
 # Application-specific DEFINES
 DEFINES_APP := -DMBEDTLS_CONFIG_FILE="\"mcuboot_crypto_config.h\""
@@ -77,20 +74,10 @@
 
 ifeq ($(USE_EXTERNAL_FLASH), 1)
 DEFINES_APP += -DCY_BOOT_USE_EXTERNAL_FLASH
-<<<<<<< HEAD
-ifeq ($(USE_OVERWRITE), 1)
-# slot size w External Memory is 0xC0000, so 1536 sectors
-MAX_IMG_SECTORS = 1536
-else
-# SWAP w external memory will use 0x40000 sector size, so 3 sectors 
-# however, 32 sectors are minimal accepted by MCUBoot library
-MAX_IMG_SECTORS = 32
-=======
 MAX_IMG_SECTORS = 1536
 DEFINES_APP += -DCY_BOOT_IMAGE_1_SIZE=$(IMAGE_1_SLOT_SIZE)
 ifeq ($(MCUBOOT_IMAGE_NUMBER), 2)
 DEFINES_APP += -DCY_BOOT_IMAGE_2_SIZE=$(IMAGE_2_SLOT_SIZE)
->>>>>>> 13f79ed6
 endif
 endif
 
