--- conflicted
+++ resolved
@@ -6,15 +6,6 @@
 #include <stdint.h>
 #include "cy_syslib.h"
 
-<<<<<<< HEAD
-#define FLASH_AREA_BOOTLOADER 0
-#define FLASH_AREA_IMAGE_0 1
-#define FLASH_AREA_IMAGE_1 2
-#define FLASH_AREA_IMAGE_SCRATCH 3
-#define FLASH_AREA_IMAGE_2 5
-#define FLASH_AREA_IMAGE_3 6
-#define FLASH_AREA_IMAGE_SWAP_STATUS 7
-=======
 #define FLASH_AREA_BOOTLOADER               (0)
 #define FLASH_AREA_IMAGE_0                  (1u)
 #define FLASH_AREA_IMAGE_1                  (2u)
@@ -22,7 +13,6 @@
 #define FLASH_AREA_IMAGE_2                  (5u)
 #define FLASH_AREA_IMAGE_3                  (6u)
 #define FLASH_AREA_IMAGE_SWAP_STATUS        (7u)
->>>>>>> 13f79ed6
 
 /* it is related to multi-image case */
 #define FLASH_AREA_IMAGE_IDX_1                  (0u)
@@ -49,26 +39,10 @@
 #define CY_BOOT_SWAP_STATUS_SIZE            (BOOT_SWAP_STATUS_SZ_PRIM + BOOT_SWAP_STATUS_SZ_SEC)
 #endif
 
-#ifndef CY_BOOT_SWAP_STATUS_SIZE
-#define CY_BOOT_SWAP_STATUS_SIZE            BOOT_SWAP_STATUS_SIZE
-#endif
-
 #ifndef CY_BOOT_BOOTLOADER_SIZE
 #define CY_BOOT_BOOTLOADER_SIZE             (0x18000)
 #endif
 
-<<<<<<< HEAD
-#ifndef CY_BOOT_USE_EXTERNAL_FLASH
-#define CY_BOOT_IMAGE_1_SIZE                (0x10000)
-#if (MCUBOOT_IMAGE_NUMBER == 2) /* if dual-image */
-#define CY_BOOT_IMAGE_2_SIZE                (0x20000)
-#endif
-#else
-#define CY_BOOT_IMAGE_1_SIZE                (0xC0000)
-#if (MCUBOOT_IMAGE_NUMBER == 2) /* if dual-image */
-#define CY_BOOT_IMAGE_2_SIZE                (0xC0000)
-#endif
-=======
 /* Sizes of CY_BOOT_IMAGE_1_SIZE and CY_BOOT_IMAGE_2_SIZE 
  * can be defined from build system. Use default values otherwise
 */
@@ -90,7 +64,6 @@
 #define CY_BOOT_IMAGE_2_SIZE                (0xC0000)
 #endif /* CY_BOOT_IMAGE_2_SIZE */
 #endif /* (MCUBOOT_IMAGE_NUMBER == 2) */
->>>>>>> 13f79ed6
 #endif /* CY_BOOT_USE_EXTERNAL_FLASH */
 
 #ifndef CY_BOOT_PRIMARY_1_SIZE
@@ -108,8 +81,6 @@
 
 #ifndef CY_BOOT_SECONDARY_2_SIZE
 #define CY_BOOT_SECONDARY_2_SIZE            CY_BOOT_IMAGE_2_SIZE
-<<<<<<< HEAD
-=======
 #endif
 #endif
 
@@ -123,7 +94,6 @@
 
 #ifndef CY_BOOT_EXTERNAL_FLASH_SCRATCH_OFFSET
 #define CY_BOOT_EXTERNAL_FLASH_SCRATCH_OFFSET      (0x440000u)
->>>>>>> 13f79ed6
 #endif
 
 #ifndef CY_BOOT_SECONDARY_1_EXT_MEM_OFFSET
